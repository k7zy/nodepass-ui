--- conflicted
+++ resolved
@@ -2,9 +2,11 @@
 
 on:
   push:
-    tags: [ 'v*.*.*-beta*' ]
-    branches: [ '*-beta' ]
-
+    branches:
+      - "*-beta"  # 启用分支推送触发，但会检查是否有 tag
+    tags:
+      - "v*.*.*.beta*"
+      - "v*.*.*-beta*"
 jobs:
   build-and-push:
     runs-on: ubuntu-latest
@@ -27,110 +29,66 @@
       - name: Log in to GitHub Container Registry
         uses: docker/login-action@v3
         with:
-<<<<<<< HEAD
           registry: registry.cn-hangzhou.aliyuncs.com
           username: ${{ secrets.DOCKER_USERNAME }}
           password: ${{ secrets.DOCKER_PASSWORD }}
-=======
-          registry: ghcr.io
-          username: ${{ github.actor }}
-          password: ${{ secrets.GITHUB_TOKEN }}
 
-      - name: 📝 获取Beta版本信息
-        id: get_version
+      - name: Extract version
+        id: vars
         run: |
+          # 检查当前 commit 是否有 beta tag
+          CURRENT_TAG=$(git tag --points-at HEAD | grep -E '^v.*\.beta.*$' | head -1)
+          
           if [[ "${GITHUB_REF}" == refs/tags/* ]]; then
-            # Tag触发处理
+            # 直接由 tag 触发
             RAW_VERSION=${GITHUB_REF#refs/tags/}
-            
-            # 只处理 v*.*.*-beta* 格式的标签
-            # v2.0.0-beta10 -> 2.0.0-beta10
-            if [[ $RAW_VERSION =~ ^v([0-9]+\.[0-9]+\.[0-9]+)-beta([0-9]+)$ ]]; then
-              VERSION="${BASH_REMATCH[1]}-beta${BASH_REMATCH[2]}"
-              IS_BETA_TAG=true
-            else
-              echo "❌ 错误: Beta标签格式不正确，期望格式: v*.*.*-beta*，实际: $RAW_VERSION"
-              exit 1
-            fi
+          elif [[ -n "$CURRENT_TAG" ]]; then
+            # 分支推送但当前 commit 有 beta tag
+            RAW_VERSION=$CURRENT_TAG
           else
-            # 分支触发处理
-            BASE_VERSION=$(node -p "require('./package.json').version")
-            BRANCH_NAME=${GITHUB_REF#refs/heads/}
-            VERSION="${BASE_VERSION}-${BRANCH_NAME}-${GITHUB_SHA::7}"
-            RAW_VERSION="branch-${BRANCH_NAME}"
-            IS_BETA_TAG=false
+            # 普通分支推送，使用 commit hash
+            VERSION=${GITHUB_SHA::7}-beta
+            echo "version=$VERSION" >> $GITHUB_OUTPUT
+            exit 0
           fi
           
-          REPO_LC=$(echo "${{ github.repository }}" | tr '[:upper:]' '[:lower:]')
+          # 格式化版本号：v2.0.0.beta8 -> 2.0.0-beta8
+          if [[ $RAW_VERSION =~ ^v([0-9]+\.[0-9]+\.[0-9]+)\.beta([0-9]+)$ ]]; then
+            VERSION="${BASH_REMATCH[1]}-beta${BASH_REMATCH[2]}"
+          elif [[ $RAW_VERSION =~ ^v([0-9]+\.[0-9]+\.[0-9]+)-beta([0-9]+)$ ]]; then
+            VERSION="${BASH_REMATCH[1]}-beta${BASH_REMATCH[2]}"
+          else
+            # 如果格式不匹配，直接去掉 v 前缀
+            VERSION=${RAW_VERSION#v}
+            VERSION=${VERSION/.beta/-beta}
+          fi
+          
           echo "version=$VERSION" >> $GITHUB_OUTPUT
           echo "raw_version=$RAW_VERSION" >> $GITHUB_OUTPUT
-          echo "repo_name=$REPO_LC" >> $GITHUB_OUTPUT
-          echo "is_beta_tag=$IS_BETA_TAG" >> $GITHUB_OUTPUT
-          echo "is_beta_branch=${{ contains(github.ref, 'beta') && !startsWith(github.ref, 'refs/tags/') }}" >> $GITHUB_OUTPUT
-          echo "📦 Beta版本: $VERSION (原始: $RAW_VERSION)"
 
-      - name: 📋 提取Beta镜像元数据
+      - name: Prepare metadata
         id: meta
-<<<<<<< HEAD
-        uses: docker/metadata-action@v5
-        with:
-          images: ghcr.io/${{ steps.get_version.outputs.repo_name }}
-          tags: |
-            type=raw,value=${{ steps.get_version.outputs.version }}
-            type=raw,value=beta,enable=${{ steps.get_version.outputs.is_beta_tag == 'true' }}
-            type=raw,value=dev-beta,enable=${{ steps.get_version.outputs.is_beta_branch == 'true' }}
-=======
         run: |
           REPO_LC=$(echo "${GITHUB_REPOSITORY}" | tr '[:upper:]' '[:lower:]')
           echo "repo=$REPO_LC" >> $GITHUB_OUTPUT
           echo "version=${{ steps.vars.outputs.version }}" >> $GITHUB_OUTPUT
->>>>>>> a83e3e364296ff3d991e5ade49b24955bbdad448
->>>>>>> 9989513f
 
-      - name: 🏗️ 构建和推送 Docker 镜像 (beta)
+      - name: Build and push Docker image (beta)
         uses: docker/build-push-action@v5
         with:
           context: .
-<<<<<<< HEAD
-          push: ${{ github.event_name != 'pull_request' }}
-          tags: ${{ steps.meta.outputs.tags }}
-          labels: |
-            org.opencontainers.image.version=${{ steps.get_version.outputs.version }}
-            org.opencontainers.image.revision=${{ github.sha }}
-            org.opencontainers.image.title=${{ steps.get_version.outputs.repo_name }}
-=======
           push: true
           tags: |
-<<<<<<< HEAD
-            registry.cn-hangzhou.aliyuncs.com/lyralink/nodepass-ui:${{ github.ref_name }}
-            registry.cn-hangzhou.aliyuncs.com/lyralink/nodepass-ui:beta
-          platforms: linux/amd64,linux/arm64
-=======
-            ghcr.io/${{ steps.meta.outputs.repo }}:${{ steps.vars.outputs.version }}
-            ghcr.io/${{ steps.meta.outputs.repo }}:beta
->>>>>>> 9989513f
+            registry.cn-hangzhou.aliyuncs.com/lyralink/${{ steps.meta.outputs.repo }}:${{ steps.vars.outputs.version }}
+            registry.cn-hangzhou.aliyuncs.com/lyralink/${{ steps.meta.outputs.repo }}:beta
           build-args: |
-            BUILDKIT_INLINE_CACHE=1
-            VERSION=${{ steps.get_version.outputs.version }}
+            VERSION=${{ steps.vars.outputs.version }}
           platforms: linux/amd64
-#          cache-from: |
-#            type=gha,scope=beta-buildcache
-#          cache-to: |
-#            type=gha,mode=max,scope=beta-buildcache
 
-      - name: 📢 输出Beta版本信息
+      - name: Output version info
         run: |
-<<<<<<< HEAD
-          echo "🏷️ 原始版本: ${{ steps.get_version.outputs.raw_version || '分支构建' }}"
-          echo "🏷️ 格式化版本: ${{ steps.get_version.outputs.version }}"
-          echo "📦 镜像标签:"
-          echo "${{ steps.meta.outputs.tags }}" | tr '\n' '\n  '
-          echo "🏗️ 构建架构: linux/amd64" 
-=======
           echo "🏷 Raw Version: ${{ steps.vars.outputs.raw_version }}"
           echo "🏷 Formatted Version: ${{ steps.vars.outputs.version }}"
           echo "📦 Image Tags:"
-          echo "  ghcr.io/${{ steps.meta.outputs.repo }}:${{ steps.vars.outputs.version }}"
-          echo "  ghcr.io/${{ steps.meta.outputs.repo }}:beta" 
->>>>>>> a83e3e364296ff3d991e5ade49b24955bbdad448
->>>>>>> 9989513f
+          echo "  registry.cn-hangzhou.aliyuncs.com/lyralink/${{ steps.meta.outputs.repo }}:${{ steps.vars.outputs.version }}"
+          echo "  registry.cn-hangzhou.aliyuncs.com/lyralink/${{ steps.meta.outputs.repo }}:beta"